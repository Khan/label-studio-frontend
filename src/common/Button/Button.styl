--- conflicted
+++ resolved
@@ -110,12 +110,11 @@
       --button-color #fff
       background-color $danger_color
 
-<<<<<<< HEAD
     &_outlined
       background none
       padding 21px 54px
       font-size 13px
-=======
+      
     &_alt
       --button-color #000
       box-shadow none
@@ -131,7 +130,6 @@
       &:disabled
         --button-color rgba(0,0,0,.02)
         background-color rgba(0,0,0,.05)
->>>>>>> f29fcbd4
 
   &_look_destructive:disabled,
   &_look_destructive&_waiting
