--- conflicted
+++ resolved
@@ -169,10 +169,6 @@
 
     return (
       <>
-<<<<<<< HEAD
-        {this.props.singleNodeMode !== true && draggableBackground}
-=======
->>>>>>> bdd0c576
         <LSTransformer
           ref={node => {
             this.transformer = node;
